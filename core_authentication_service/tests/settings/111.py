--- conflicted
+++ resolved
@@ -49,17 +49,13 @@
 
 # Only change this once custom login flow has been decided on and the need
 # arises to bypass two factor for certain users.
-<<<<<<< HEAD
 LOGIN_URL = reverse_lazy("login")
 
 LOGIN_REDIRECT_URL = "admin:index"
-=======
-LOGIN_URL = reverse_lazy("two_factor_auth:login")
 
 OIDC_USERINFO = "core_authentication_service.oidc_provider_settings.userinfo"
 OIDC_EXTRA_SCOPE_CLAIMS = \
     "core_authentication_service.oidc_provider_settings.CustomScopeClaims"
 
 FORM_RENDERERS = {"replace-as-p": True, "replace-as-table": True}
-FORM_RENDERERS = {"enable-bem-classes": True}
->>>>>>> cef6b769
+FORM_RENDERERS = {"enable-bem-classes": True}