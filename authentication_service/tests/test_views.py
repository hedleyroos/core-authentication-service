--- conflicted
+++ resolved
@@ -1130,7 +1130,6 @@
         )
 
 
-<<<<<<< HEAD
 class TestMigrationPasswordReset(TestCase):
 
     def goto_login(self):
@@ -1348,7 +1347,8 @@
             user_id=self.temp_user.user_id,
         )
         self.assertTrue(user.check_password("CoolNew"))
-=======
+
+
 class HealthCheckTestCase(TestCase):
 
     def test_healthcheck(self):
@@ -1356,5 +1356,4 @@
         self.assertContains(response, "host")
         self.assertContains(response, "server_timestamp")
         self.assertContains(response, "db_timestamp")
-        self.assertContains(response, "version")
->>>>>>> c756e734
+        self.assertContains(response, "version")