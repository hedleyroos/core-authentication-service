--- conflicted
+++ resolved
@@ -185,7 +185,6 @@
             f"At least one limit needs to be provided."
         )
 
-<<<<<<< HEAD
     if "from" not in parsed_range:
         return {"lte": parsed_range["to"]}
 
@@ -193,8 +192,6 @@
         return {"gte": parsed_range["from"]}
 
     return {"gte": parsed_range["from"], "lte": parsed_range["to"]}
-=======
-    return parsed_range
 
 
 def update_session(request, key, data):
@@ -204,5 +201,4 @@
 
 
 def get_session_data(request, key):
-    return request.session.get(EXTRA_SESSION_KEY, {}).get(key, None)
->>>>>>> 850a3ebe
+    return request.session.get(EXTRA_SESSION_KEY, {}).get(key, None)